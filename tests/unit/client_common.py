# Copyright (c) 2022-2023, NVIDIA CORPORATION. All rights reserved.
#
# Licensed under the Apache License, Version 2.0 (the "License");
# you may not use this file except in compliance with the License.
# You may obtain a copy of the License at
#
#     http://www.apache.org/licenses/LICENSE-2.0
#
# Unless required by applicable law or agreed to in writing, software
# distributed under the License is distributed on an "AS IS" BASIS,
# WITHOUT WARRANTIES OR CONDITIONS OF ANY KIND, either express or implied.
# See the License for the specific language governing permissions and
# limitations under the License.
import json
import logging
from typing import Union

import numpy as np
import wrapt
from google.protobuf import json_format  # pytype: disable=pyi-error
from tritonclient.grpc import InferenceServerClient as SyncGrpcInferenceServerClient
from tritonclient.grpc import model_config_pb2, service_pb2
from tritonclient.http import InferenceServerClient as SyncHttpInferenceServerClient
from tritonclient.http.aio import InferenceServerClient as AsyncioHttpInferenceServerClient

from pytriton.model_config import DeviceKind
from pytriton.model_config.generator import ModelConfigGenerator
from pytriton.model_config.triton_model_config import TensorSpec, TritonModelConfig

_LOGGER = logging.getLogger(__name__)


ADD_SUB_WITH_BATCHING_MODEL_CONFIG = TritonModelConfig(
    model_name="AddSub",
    model_version=1,
    max_batch_size=16,
    instance_group={DeviceKind.KIND_CPU: 1},
    inputs=[
        TensorSpec(name="a", shape=(-1, 1), dtype=np.float32),
        TensorSpec(name="b", shape=(-1, 1), dtype=np.float32),
    ],
    outputs=[
        TensorSpec(name="add", shape=(-1, 1), dtype=np.float32),
        TensorSpec(name="sub", shape=(-1, 1), dtype=np.float32),
    ],
<<<<<<< HEAD
    backend_parameters={"workspace-path": "dummy/path"},
=======
    decoupled=False,
    backend_parameters={"shared-memory-socket": "dummy/path"},
>>>>>>> bbe14cf7
)

ADD_SUB_WITHOUT_BATCHING_MODEL_CONFIG = TritonModelConfig(
    model_name="AddSub",
    model_version=1,
    batching=False,
    instance_group={DeviceKind.KIND_CPU: 1},
    inputs=[
        TensorSpec(name="a", shape=(1,), dtype=np.float32),
        TensorSpec(name="b", shape=(1,), dtype=np.float32),
    ],
    outputs=[
        TensorSpec(name="add", shape=(1,), dtype=np.float32),
        TensorSpec(name="sub", shape=(1,), dtype=np.float32),
    ],
<<<<<<< HEAD
    backend_parameters={"workspace-path": "dummy/path"},
=======
    decoupled=False,
    backend_parameters={"shared-memory-socket": "dummy/path"},
>>>>>>> bbe14cf7
)

ADD_SUB_WITHOUT_BATCHING_MODEL_CONFIG_DECOUPLED = TritonModelConfig(
    model_name="AddSub",
    model_version=1,
    batching=False,
    instance_group={DeviceKind.KIND_CPU: 1},
    inputs=[
        TensorSpec(name="a", shape=(1,), dtype=np.float32),
        TensorSpec(name="b", shape=(1,), dtype=np.float32),
    ],
    outputs=[
        TensorSpec(name="add", shape=(1,), dtype=np.float32),
        TensorSpec(name="sub", shape=(1,), dtype=np.float32),
    ],
    decoupled=True,
    backend_parameters={"shared-memory-socket": "dummy/path"},
)


GRPC_LOCALHOST_URL = "grpc://localhost:8001"
HTTP_LOCALHOST_URL_NO_SCHEME = "localhost:8000"
HTTP_LOCALHOST_URL = f"http://{HTTP_LOCALHOST_URL_NO_SCHEME}"

EXPECTED_KWARGS_DEFAULT = {
    "model_name": ADD_SUB_WITH_BATCHING_MODEL_CONFIG.model_name,
    "model_version": "",
    "request_id": "0",
    "parameters": None,
    "headers": None,
}

_TritonClientType = Union[
    AsyncioHttpInferenceServerClient, SyncHttpInferenceServerClient, SyncGrpcInferenceServerClient
]
_HttpTritonClientType = Union[AsyncioHttpInferenceServerClient, SyncHttpInferenceServerClient]
_GrpcTritonClientType = SyncGrpcInferenceServerClient


def patch_client__server_up_and_ready(
    mocker, base_triton_client: _TritonClientType, ready_server: bool = True, live_server: bool = True
):
    mocker.patch.object(base_triton_client, base_triton_client.is_server_ready.__name__).return_value = ready_server
    mocker.patch.object(base_triton_client, base_triton_client.is_server_live.__name__).return_value = live_server


def patch_http_client__model_up_and_ready(
    mocker,
    model_config: TritonModelConfig,
    base_triton_client: _HttpTritonClientType,
    ready: bool = True,
):
    mocker.patch.object(base_triton_client, base_triton_client.is_model_ready.__name__).return_value = ready

    model_config_dict = ModelConfigGenerator(model_config).get_config()
    mock_get_model_config = mocker.patch.object(base_triton_client, base_triton_client.get_model_config.__name__)
    mock_get_model_config.return_value = model_config_dict


def patch_grpc_client__model_up_and_ready(
    mocker,
    model_config: TritonModelConfig,
    base_triton_client: _GrpcTritonClientType,
    ready: bool = True,
):
    def new_is_model_ready(model_name, model_version="", headers=None, parameters=None):
        return (
            ready
            and model_name == model_config.model_name
            and (model_version == "" or model_version == str(model_config.model_version))
        )

    mocker.patch.object(base_triton_client, base_triton_client.is_model_ready.__name__, side_effect=new_is_model_ready)

    model_config_dict = ModelConfigGenerator(model_config).get_config()
    model_config_protobuf = json_format.ParseDict(model_config_dict, model_config_pb2.ModelConfig())
    response = service_pb2.ModelConfigResponse(config=model_config_protobuf)
    response_dict = json.loads(json_format.MessageToJson(response, preserving_proto_field_name=True))
    mock_get_model_config = mocker.patch.object(base_triton_client, base_triton_client.get_model_config.__name__)
    mock_get_model_config.return_value = response_dict


@wrapt.decorator
def patch_server_model_addsub_no_batch_ready(wrapped, _instance, _args, kwargs):
    mocker = kwargs["mocker"]
    patch_client__server_up_and_ready(mocker, SyncGrpcInferenceServerClient)
    patch_grpc_client__model_up_and_ready(mocker, ADD_SUB_WITH_BATCHING_MODEL_CONFIG, SyncGrpcInferenceServerClient)
    return wrapped(mocker)<|MERGE_RESOLUTION|>--- conflicted
+++ resolved
@@ -43,12 +43,8 @@
         TensorSpec(name="add", shape=(-1, 1), dtype=np.float32),
         TensorSpec(name="sub", shape=(-1, 1), dtype=np.float32),
     ],
-<<<<<<< HEAD
+    decoupled=False,
     backend_parameters={"workspace-path": "dummy/path"},
-=======
-    decoupled=False,
-    backend_parameters={"shared-memory-socket": "dummy/path"},
->>>>>>> bbe14cf7
 )
 
 ADD_SUB_WITHOUT_BATCHING_MODEL_CONFIG = TritonModelConfig(
@@ -64,12 +60,8 @@
         TensorSpec(name="add", shape=(1,), dtype=np.float32),
         TensorSpec(name="sub", shape=(1,), dtype=np.float32),
     ],
-<<<<<<< HEAD
+    decoupled=False,
     backend_parameters={"workspace-path": "dummy/path"},
-=======
-    decoupled=False,
-    backend_parameters={"shared-memory-socket": "dummy/path"},
->>>>>>> bbe14cf7
 )
 
 ADD_SUB_WITHOUT_BATCHING_MODEL_CONFIG_DECOUPLED = TritonModelConfig(
@@ -86,7 +78,7 @@
         TensorSpec(name="sub", shape=(1,), dtype=np.float32),
     ],
     decoupled=True,
-    backend_parameters={"shared-memory-socket": "dummy/path"},
+    backend_parameters={"workspace-path": "dummy/path"},
 )
 
 
