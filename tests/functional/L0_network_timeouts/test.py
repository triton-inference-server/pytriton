#!/usr/bin/env python3
# Copyright (c) 2023, NVIDIA CORPORATION. All rights reserved.
#
# Licensed under the Apache License, Version 2.0 (the "License");
# you may not use this file except in compliance with the License.
# You may obtain a copy of the License at
#
#     http://www.apache.org/licenses/LICENSE-2.0
#
# Unless required by applicable law or agreed to in writing, software
# distributed under the License is distributed on an "AS IS" BASIS,
# WITHOUT WARRANTIES OR CONDITIONS OF ANY KIND, either express or implied.
# See the License for the specific language governing permissions and
# limitations under the License.
"""Wrapper for test of network timeouts with pytest"""

METADATA = {
    "image_name": "nvcr.io/nvidia/pytorch:{TEST_CONTAINER_VERSION}-py3",
}


def main():
    import argparse
    import os
    import subprocess
    import sys
    import threading

    parser = argparse.ArgumentParser()
    parser.add_argument("-v", "--verbose", action="store_true", help="activate verbose mode")
    args = parser.parse_args()
    cwd = os.getcwd()
    script_dir = os.path.dirname(os.path.realpath(__file__))
    rel_path = os.path.relpath(script_dir, cwd)
    if args.verbose:
        test_command = [
            "pytest",
            "-v",
            "--log-cli-level=DEBUG",
<<<<<<< HEAD
            "--log-cli-format='%(asctime)s [%(levelname)s] [%(process)d:%(thread)d] %(message)s'",
            "--timeout=60",
=======
            "--timeout=180",
>>>>>>> 10e2d9ee
            os.path.join(rel_path, "test_pytest.py"),
        ]
    else:
        test_command = ["pytest", "--timeout=180", os.path.join(rel_path, "test_pytest.py")]
    print("Test command:", test_command)  # noqa: T201 # pylint: disable=print-statement
    test_process = subprocess.Popen(test_command, stdout=subprocess.PIPE, stderr=subprocess.PIPE)

    # Define a function to read the output from a pipe and print it
    def read_output(pipe):
        for line in iter(pipe.readline, b""):
            print(line.decode(), end="")  # noqa: T201 # pylint: disable=print-statement

    stdout_thread = threading.Thread(target=read_output, args=(test_process.stdout,))
    stderr_thread = threading.Thread(target=read_output, args=(test_process.stderr,))

    # Start the threads
    stdout_thread.start()
    stderr_thread.start()

    # Wait for the threads to finish
    stdout_thread.join()
    stderr_thread.join()

    test_process.wait()
    sys.exit(test_process.returncode)


if __name__ == "__main__":
    main()<|MERGE_RESOLUTION|>--- conflicted
+++ resolved
@@ -37,12 +37,8 @@
             "pytest",
             "-v",
             "--log-cli-level=DEBUG",
-<<<<<<< HEAD
             "--log-cli-format='%(asctime)s [%(levelname)s] [%(process)d:%(thread)d] %(message)s'",
-            "--timeout=60",
-=======
             "--timeout=180",
->>>>>>> 10e2d9ee
             os.path.join(rel_path, "test_pytest.py"),
         ]
     else:
